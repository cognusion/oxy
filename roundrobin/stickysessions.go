package roundrobin

import (
	"net/http"
	"net/url"
	"time"
)

// CookieOptions has all the options one would like to set on the affinity cookie
type CookieOptions struct {
<<<<<<< HEAD
	HTTPOnly   bool
	Secure     bool
	Obfuscator Obfuscator
=======
	HTTPOnly bool
	Secure   bool

	Path    string
	Domain  string
	Expires time.Time

	MaxAge   int
	SameSite http.SameSite
}

// StickySession is a mixin for load balancers that implements layer 7 (http cookie) session affinity
type StickySession struct {
	cookieName string
	options    CookieOptions
>>>>>>> 9dbd22c0
}

// NewStickySession creates a new StickySession
func NewStickySession(cookieName string) *StickySession {
	return &StickySession{cookieName: cookieName}
}

// NewStickySessionWithOptions creates a new StickySession whilst allowing for options to
// shape its affinity cookie such as "httpOnly" or "secure"
func NewStickySessionWithOptions(cookieName string, options CookieOptions) *StickySession {
	return &StickySession{cookieName: cookieName, options: options}
}

// GetBackend returns the backend URL stored in the sticky cookie, iff the backend is still in the valid list of servers.
func (s *StickySession) GetBackend(req *http.Request, servers []*url.URL) (*url.URL, bool, error) {
	cookie, err := req.Cookie(s.cookieName)
	switch err {
	case nil:
	case http.ErrNoCookie:
		return nil, false, nil
	default:
		return nil, false, err
	}

	cookieValue := cookie.Value
	if s.options.Obfuscator != nil {
		// We have an Obfuscator, let's use it
		cookieValue = s.options.Obfuscator.Normalize(cookieValue)
	}

	serverURL, err := url.Parse(cookieValue)
	if err != nil {
		return nil, false, err
	}

	if s.isBackendAlive(serverURL, servers) {
		return serverURL, true, nil
	}
	return nil, false, nil
}

// StickBackend creates and sets the cookie
func (s *StickySession) StickBackend(backend *url.URL, w *http.ResponseWriter) {
	opt := s.options

<<<<<<< HEAD
	cookieValue := backend.String()
	if opt.Obfuscator != nil {
		// We have an Obfuscator, let's use it
		cookieValue = opt.Obfuscator.Obfuscate(cookieValue)
	}

	cookie := &http.Cookie{Name: s.cookieName, Value: cookieValue, Path: "/", HttpOnly: opt.HTTPOnly, Secure: opt.Secure}
=======
	cp := "/"
	if opt.Path != "" {
		cp = opt.Path
	}

	cookie := &http.Cookie{
		Name:     s.cookieName,
		Value:    backend.String(),
		Path:     cp,
		Domain:   opt.Domain,
		Expires:  opt.Expires,
		MaxAge:   opt.MaxAge,
		Secure:   opt.Secure,
		HttpOnly: opt.HTTPOnly,
		SameSite: opt.SameSite,
	}
>>>>>>> 9dbd22c0
	http.SetCookie(*w, cookie)
}

func (s *StickySession) isBackendAlive(needle *url.URL, haystack []*url.URL) bool {
	if len(haystack) == 0 {
		return false
	}

	for _, serverURL := range haystack {
		if sameURL(needle, serverURL) {
			return true
		}
	}
	return false
}<|MERGE_RESOLUTION|>--- conflicted
+++ resolved
@@ -8,13 +8,9 @@
 
 // CookieOptions has all the options one would like to set on the affinity cookie
 type CookieOptions struct {
-<<<<<<< HEAD
 	HTTPOnly   bool
 	Secure     bool
 	Obfuscator Obfuscator
-=======
-	HTTPOnly bool
-	Secure   bool
 
 	Path    string
 	Domain  string
@@ -28,7 +24,6 @@
 type StickySession struct {
 	cookieName string
 	options    CookieOptions
->>>>>>> 9dbd22c0
 }
 
 // NewStickySession creates a new StickySession
@@ -74,15 +69,12 @@
 func (s *StickySession) StickBackend(backend *url.URL, w *http.ResponseWriter) {
 	opt := s.options
 
-<<<<<<< HEAD
 	cookieValue := backend.String()
 	if opt.Obfuscator != nil {
 		// We have an Obfuscator, let's use it
 		cookieValue = opt.Obfuscator.Obfuscate(cookieValue)
 	}
 
-	cookie := &http.Cookie{Name: s.cookieName, Value: cookieValue, Path: "/", HttpOnly: opt.HTTPOnly, Secure: opt.Secure}
-=======
 	cp := "/"
 	if opt.Path != "" {
 		cp = opt.Path
@@ -90,7 +82,7 @@
 
 	cookie := &http.Cookie{
 		Name:     s.cookieName,
-		Value:    backend.String(),
+		Value:    cookieValue,
 		Path:     cp,
 		Domain:   opt.Domain,
 		Expires:  opt.Expires,
@@ -99,7 +91,6 @@
 		HttpOnly: opt.HTTPOnly,
 		SameSite: opt.SameSite,
 	}
->>>>>>> 9dbd22c0
 	http.SetCookie(*w, cookie)
 }
 
